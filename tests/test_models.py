import zipfile

from pathlib import Path

from cc2olx.models import Cartridge, ResourceFile


def test_cartridge_initialize(imscc_file, settings):
    """
    Tests, that ``Cartridge`` initializes without errors.
    """

    cartridge = Cartridge(imscc_file, settings["workspace"])

    assert cartridge.normalized is None
    assert cartridge.resources is None

    assert isinstance(cartridge.cartridge, zipfile.ZipFile)
    assert cartridge.file_path == imscc_file


def test_load_manifest_extracted(imscc_file, settings, temp_workspace_dir):
    """
    Tests, that all resources and metadata are loaded fine.
    """

    cartridge = Cartridge(imscc_file, settings["workspace"])
    cartridge.load_manifest_extracted()

    cartridge_version = "1.3.0"

    assert cartridge.version == cartridge_version
    assert cartridge.directory == Path(temp_workspace_dir.strpath) / "output" / imscc_file.stem

    assert cartridge.metadata["schema"] == {
        "name": "IMS Common Cartridge",
        "version": cartridge_version,
    }

<<<<<<< HEAD
    assert len(cartridge.resources) == 13
=======
    assert len(cartridge.resources) == 10
>>>>>>> 5bf5db18
    assert len(cartridge.resources[0]["children"]) == 6
    assert isinstance(cartridge.resources[0]["children"][0], ResourceFile)


def test_cartridge_normalize(imscc_file, settings):
    cartridge = Cartridge(imscc_file, settings["workspace"])
    cartridge.load_manifest_extracted()
    cartridge.normalize()

    assert cartridge.normalized == {
        "children": [
            {
                "children": [
                    {
                        "children": [
                            {
                                "children": [
                                    {
                                        "identifier": "vertical",
                                        "identifierref": "resource_3_vertical",
                                        "title": "Vertical",
                                    }
                                ],
                                "identifier": "xxxxxxxxxxxxxxxxxxxxxxxxxxxxxxxxxx",
                                "identifierref": None,
                                "title": "Vertical",
                            },
                            {
                                "children": [
                                    {
                                        "identifier": "lti",
                                        "identifierref": "resource_2_lti",
                                        "title": "LTI",
                                    }
                                ],
                                "identifier": "xxxxxxxxxxxxxxxxxxxxxxxxxxxxxxxxxx",
                                "identifierref": None,
                                "title": "LTI",
                            },
                            {
                                "children": [
                                    {
                                        "identifier": "qti",
                                        "identifierref": "resource_4_qti",
                                        "title": "QTI",
                                    }
                                ],
                                "identifier": "xxxxxxxxxxxxxxxxxxxxxxxxxxxxxxxxxx",
                                "identifierref": None,
                                "title": "QTI",
                            },
                            {
                                "children": [
                                    {
                                        "identifier": "discussion_topic_item",
                                        "identifierref": "discussion_topic",
                                        "title": "Discussion",
                                    }
                                ],
                                "identifier": "xxxxxxxxxxxxxxxxxxxxxxxxxxxxxxxxxx",
                                "identifierref": None,
                                "title": "Discussion",
                            },
                            {
                                "children": [
                                    {
                                        "identifier": "image_file",
                                        "title": "Image File Webcontent",
                                        "identifierref": "resource_5_image_file",
                                    }
                                ],
                                "identifier": "xxxxxxxxxxxxxxxxxxxxxxxxxxxxxxxxxx",
                                "identifierref": None,
                                "title": "Image File Webcontent",
                            },
                            {
                                "children": [
                                    {
                                        "identifier": "wiki_content",
                                        "identifierref": "resource_6_wiki_content",
                                        "title": "Wiki Content",
                                    }
                                ],
                                "identifier": "xxxxxxxxxxxxxxxxxxxxxxxxxxxxxxxxxx",
                                "identifierref": None,
                                "title": "Wiki Content",
                            },
                            {
                                "children": [
                                    {
<<<<<<< HEAD
                                        "identifier": "video",
                                        "identifierref": "resource_5_video",
                                        "title": "Video",
=======
                                        "identifier": "canvas_content",
                                        "identifierref": "resource_7_canvas_content",
                                        "title": "Canvas Content",
>>>>>>> 5bf5db18
                                    }
                                ],
                                "identifier": "xxxxxxxxxxxxxxxxxxxxxxxxxxxxxxxxxx",
                                "identifierref": None,
<<<<<<< HEAD
                                "title": "Video",
                            },
                            {
                                "children": [
                                    {
                                        "identifier": "pdf_outside_resource",
                                        "identifierref": "pdf_dependency",
                                        "title": "PDF Outside of Web Resources",
                                    }
                                ],
                                "identifier": "xxxxxxxxxxxxxxxxxxxxxxxxxxxxxxxxxx",
                                "identifierref": None,
                                "title": "PDF Outside of Web Resources",
                            },
                            {
                                "children": [
                                    {
                                        "identifier": "web_link_content",
                                        "identifierref": "resource_8_web_link_content",
                                        "title": "Web Link Content",
                                    }
                                ],
                                "identifier": "xxxxxxxxxxxxxxxxxxxxxxxxxxxxxxxxxx",
                                "identifierref": None,
                                "title": "Web Link Content",
=======
                                "title": "Canvas Content",
>>>>>>> 5bf5db18
                            },
                        ],
                        "identifier": "xxxxxxxxxxxxxxxxxxxxxxxxxxxxxxxxxx",
                        "identifierref": None,
                        "title": "Sequence",
                    }
                ],
                "identifier": "sequence",
                "identifierref": None,
                "title": "Sequence",
            },
            {
                "children": [
                    {
                        "children": [
                            {
                                "children": [
                                    {
                                        "identifier": "vertical1",
                                        "identifierref": "resource_3_vertical",
                                        "title": "Vertical",
                                    }
                                ],
                                "identifier": "vertical1",
                                "identifierref": "resource_3_vertical",
                                "title": "Vertical",
                            }
                        ],
                        "identifier": "vertical1",
                        "identifierref": "resource_3_vertical",
                        "title": "Vertical",
                    },
                    {
                        "children": [
                            {
                                "children": [
                                    {
                                        "identifier": "subheader1_vertical",
                                        "identifierref": "resource_3_vertical",
                                        "title": "Vertical",
                                    }
                                ],
                                "identifier": "xxxxxxxxxxxxxxxxxxxxxxxxxxxxxxxxxx",
                                "identifierref": None,
                                "title": "Vertical",
                            }
                        ],
                        "identifier": "subheader1",
                        "identifierref": None,
                        "title": "Sub Header 1",
                    },
                    {
                        "children": [
                            {
                                "children": [
                                    {
                                        "identifier": "subheader2_vertical",
                                        "identifierref": "resource_3_vertical",
                                        "title": "Vertical",
                                    }
                                ],
                                "identifier": "xxxxxxxxxxxxxxxxxxxxxxxxxxxxxxxxxx",
                                "identifierref": None,
                                "title": "Vertical",
                            }
                        ],
                        "identifier": "subheader2",
                        "identifierref": None,
                        "title": "Sub Header 2",
                    },
                ],
                "identifier": "sequence2",
                "identifierref": None,
                "title": "Sequence2",
            },
        ],
        "identifier": "org_1",
        "structure": "rooted-hierarchy",
    }


def test_cartridge_get_resource_content(cartridge):
    assert cartridge.get_resource_content("resource_1_course") == (
        "html",
        {
            "html": "Unimported content: type = 'associatedcontent/imscc_xmlv1p1/learning-application-resource', "
            "href = 'course_settings/canvas_export.txt'"
        },
    )

    assert cartridge.get_resource_content("resource_2_lti") == (
        "lti",
        {
            "title": "Learning Tools Interoperability",
            "description": "https://www.imsglobal.org/activity/learning-tools-interoperability",
            "launch_url": "https://lti.local/launch",
            "height": "500",
            "width": "500",
            "custom_parameters": {},
        },
    )

    assert cartridge.get_resource_content("resource_3_vertical") == (
        "html",
        {
            "html": '<html>\n<head>\n<meta http-equiv="Content-Type" content="text/html; charset=utf-8"/>\n'
            "<title>Vertical</title>\n"
            '<meta name="identifier" content="resource_3_vertical"/>\n'
            '<meta name="editing_roles" content="teachers"/>\n'
            '<meta name="workflow_state" content="active"/>\n'
            "</head>\n<body>\n"
            '<img src="%24IMS-CC-FILEBASE%24/QuizImages/fractal.jpg" alt="fractal.jpg"'
            ' width="500" height="375" />\n'
            "<p>Fractal Image <a "
            'href="%24IMS-CC-FILEBASE%24/QuizImages/fractal.jpg?canvas_download=1" '
            'target="_blank">Fractal Image</a></p>\n'
            "</body>\n</html>\n"
        },
    )

    assert cartridge.get_resource_content("resource_6_wiki_content") == (
        "html",
        {
            "html": '<html>\n<head>\n<meta http-equiv="Content-Type" content="text/html; charset=utf-8"/>\n'
            "<title>Vertical</title>\n"
            '<meta name="identifier" content="resource_6_wiki_content"/>\n'
            '<meta name="editing_roles" content="teachers"/>\n'
            '<meta name="workflow_state" content="active"/>\n'
            "</head>\n<body>\n"
            '<p>Lorem ipsum...</p>\n<a href="%24WIKI_REFERENCE%24/pages/wiki_content">Wiki Content</a>'
            "\n</body>\n</html>\n"
        },
    )

    assert cartridge.get_resource_content("resource_7_canvas_content") == (
        "html",
        {
            "html": '<html>\n<head>\n<meta http-equiv="Content-Type" content="text/html; charset=utf-8"/>\n'
            "<title>Vertical</title>\n"
            '<meta name="identifier" content="resource_7_canvas_content"/>\n'
            '<meta name="editing_roles" content="teachers"/>\n'
            '<meta name="workflow_state" content="active"/>\n'
            "</head>\n<body>\n"
            '<p>Lorem ipsum...</p>\n<a href="%24CANVAS_OBJECT_REFERENCE%24/quizzes/abc">Canvas Content</a>'
            "\n</body>\n</html>\n"
        },
    )<|MERGE_RESOLUTION|>--- conflicted
+++ resolved
@@ -37,11 +37,7 @@
         "version": cartridge_version,
     }
 
-<<<<<<< HEAD
     assert len(cartridge.resources) == 13
-=======
-    assert len(cartridge.resources) == 10
->>>>>>> 5bf5db18
     assert len(cartridge.resources[0]["children"]) == 6
     assert isinstance(cartridge.resources[0]["children"][0], ResourceFile)
 
@@ -132,20 +128,25 @@
                             {
                                 "children": [
                                     {
-<<<<<<< HEAD
+                                        "identifier": "canvas_content",
+                                        "identifierref": "resource_7_canvas_content",
+                                        "title": "Canvas Content",
+                                    }
+                                ],
+                                "identifier": "xxxxxxxxxxxxxxxxxxxxxxxxxxxxxxxxxx",
+                                "identifierref": None,
+                                "title": "Canvas Content",
+                            },
+                            {
+                                "children": [
+                                    {
                                         "identifier": "video",
                                         "identifierref": "resource_5_video",
                                         "title": "Video",
-=======
-                                        "identifier": "canvas_content",
-                                        "identifierref": "resource_7_canvas_content",
-                                        "title": "Canvas Content",
->>>>>>> 5bf5db18
-                                    }
-                                ],
-                                "identifier": "xxxxxxxxxxxxxxxxxxxxxxxxxxxxxxxxxx",
-                                "identifierref": None,
-<<<<<<< HEAD
+                                    }
+                                ],
+                                "identifier": "xxxxxxxxxxxxxxxxxxxxxxxxxxxxxxxxxx",
+                                "identifierref": None,
                                 "title": "Video",
                             },
                             {
@@ -171,9 +172,6 @@
                                 "identifier": "xxxxxxxxxxxxxxxxxxxxxxxxxxxxxxxxxx",
                                 "identifierref": None,
                                 "title": "Web Link Content",
-=======
-                                "title": "Canvas Content",
->>>>>>> 5bf5db18
                             },
                         ],
                         "identifier": "xxxxxxxxxxxxxxxxxxxxxxxxxxxxxxxxxx",
