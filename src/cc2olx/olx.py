import logging
import re
import urllib
import xml.dom.minidom
from lxml import html
from cc2olx.iframe_link_parser import KalturaIframeLinkParser

from cc2olx.qti import QtiExport
from cc2olx.utils import element_builder

logger = logging.getLogger()


class OlxExportException(Exception):
    """
    Exception type for errors during exporting normalized
    Common Cartridge data to OLX format.
    """


class OlxExport:
    """
    This class is used to convert intermediate representation
    of Common Cartridge to OLX.

    OLX guide: https://edx.readthedocs.io/projects/edx-open-learning-xml/en/latest/
    """

    # content types
    HTML = "html"
    LINK = "link"
    VIDEO = "video"
    LTI = "lti"
    QTI = "qti"
    DISCUSSION = "discussion"

    def __init__(self, cartridge, link_file=None):
        self.cartridge = cartridge
        self.doc = None
        self.link_file = link_file
        self.iframe_link_parser = None
        if link_file:
            self.iframe_link_parser = KalturaIframeLinkParser(self.link_file)

    def xml(self):
        self.doc = xml.dom.minidom.Document()
        self.doc.appendChild(self.doc.createComment(" Generated by cc2olx "))

        xcourse = self.doc.createElement("course")
        xcourse.setAttribute("org", self.cartridge.get_course_org())
        xcourse.setAttribute("course", "Some_cc_Course")
        xcourse.setAttribute("name", self.cartridge.get_title())
        self.doc.appendChild(xcourse)

        tags = "chapter sequential vertical".split()
        self._add_olx_nodes(xcourse, self.cartridge.normalized["children"], tags)

        return self.doc.toprettyxml()

    def _add_olx_nodes(self, element, course_data, tags):
        """
        Recursively loops through the normalized common cartridge course data and
        adds appropriate OLX nodes to given course element.

        Expects `course_data` to be a list of triple nested elements that
        represent chapters in OLX courseware structure, like:
        ```
        [
            {
                'children': [        <----- chapter
                    'children': [        <----- sequential
                        'children': [        <----- vertical
                            ...content of vertical...
                        ]
                    ]
                ]
            }
        ]
        ```
        """

        leaf = not tags
        for element_data in course_data:
            if leaf:
                content_type, details = self._get_content(element_data)
                children = self._create_olx_nodes(content_type, details)
            else:
                children = [self.doc.createElement(tags[0])]

            for child in children:
                if "title" in element_data:
                    child.setAttribute("display_name", element_data["title"])
                    child.setAttribute("url_name", element_data["identifierref"])

                element.appendChild(child)

                if "children" in element_data:
                    self._add_olx_nodes(child, element_data["children"], tags[1:])

    def _get_content(self, element_data):
        """
        Gets content type and details from element's data.
        """

        content_type = None
        details = None

        if "identifierref" in element_data:
            idref = element_data["identifierref"]
            content_type, details = self.cartridge.get_resource_content(idref)

        if content_type is None:
            content_type = self.HTML
            details = {
                "html": "<p>MISSING CONTENT</p>",
            }

        if content_type == self.LINK:
            content_type, details = process_link(details)

        return content_type, details

    def _process_static_links(self, html):
        """
        Process static links like src and href to have appropriate links.
        """
        items = re.findall(r'(src|href)\s*=\s*"(.+?)"', html)

        def process_wiki_reference(item, html):
            """
            Replace $WIKI_REFERENCE$ with edx /jump_to_id/<url_name>
            """
            search_key = urllib.parse.unquote(item).replace("$WIKI_REFERENCE$/pages/", "")

            # remove query params and add suffix .html to match with resource_id_by_href
            search_key = search_key.split("?")[0] + ".html"
            for key in self.cartridge.resource_id_by_href.keys():
                if key.endswith(search_key):
                    replace_with = "/jump_to_id/{}".format(self.cartridge.resource_id_by_href[key])
                    html = html.replace(item, replace_with)
                    return html
            logger.warn("Unable to process Wiki link - %s", item)
            return html

        def process_ims_cc_filebase(item, html):
            """
            Replace $IMS-CC-FILEBASE$ with /static
            """
            new_item = urllib.parse.unquote(item).replace("$IMS-CC-FILEBASE$", "/static")
            # skip query parameters for static files
            new_item = new_item.split("?")[0]
            # &amp; is not valid in an URL. But some file seem to have it when it should be &
            new_item = new_item.replace("&amp;", "&")
            html = html.replace(item, new_item)
            return html

        for _, item in items:
            if "IMS-CC-FILEBASE" in item:
                html = process_ims_cc_filebase(item, html)
            elif "WIKI_REFERENCE" in item:
                html = process_wiki_reference(item, html)

        return html

    def _process_static_links_from_details(self, details):
        """
        Take a variable and recursively find & escape all static links within strings

        Input: {'problem_details': '<img src="$IMS-CC-FILEBASE$/..."/> Lorem Ipsum', ...}
        Output: {'problem_details': '<img src="/static/..."/> Lorem Ipsum', ...}
        """

        if isinstance(details, str):
            return self._process_static_links(details)

        if isinstance(details, list):
            for index, value in enummerate(details):
                details[index] = self._process_static_links_from_details(value)
        elif isinstance(details, dict):
            for key, value in details.items():
                details[key] = self._process_static_links_from_details(value)

        return details

    def _create_olx_nodes(self, content_type, details):
        """
        This helps to create OLX node of different type. For eg HTML, VIDEO, QTI, LTI,
        Discussion.

        Args:
            content_type ([str]): The type of node that has to be created.
            details (Dict[str, str]): Dictionary of the element and content of the element.

        Raises:
            OlxExportException: Exception when nodes are not able to be created.

        Returns:
            [List]: List of OLX nodes that needs to be written.
        """

        nodes = []
        details = self._process_static_links_from_details(details)

        if content_type == self.HTML:
<<<<<<< HEAD
            child = self.doc.createElement("html")
            html = details["html"]
            txt = self.doc.createCDATASection(html)
            child.appendChild(txt)

            nodes.append(child)
=======
            nodes += self._process_html(details)
>>>>>>> 430bf3d7

        elif content_type == self.VIDEO:
            nodes += self._create_video_node(details)

        elif content_type == self.LTI:
            nodes.append(self._create_lti_node(details))

        elif content_type == self.QTI:
            qti_export = QtiExport(self.doc)
            nodes += qti_export.create_qti_node(details)

        elif content_type == self.DISCUSSION:
            nodes += self._create_discussion_node(details)

        else:
            raise OlxExportException(f'Content type "{content_type}" is not supported.')

        return nodes

    def _create_video_node(self, details):
        """
        This function creates Video OLX nodes.

        Args:
            details (Dict[str, str]): Dictionary that has Video tag value.

        Returns:
            [OLX Element]: Video OLX element.
        """
        xml_element = element_builder(self.doc)
        attributes = {"youtube": "1.00:" + details["youtube"], "youtube_id_1_0": details["youtube"]}
        child = xml_element("video", children=None, attributes=attributes)
        return child

    def _process_html(self, details):
        """
        This function helps to process the html and gives out
        corresponding HTML or Video OLX nodes.

        Args:
            details (Dict[str, str]): Dictionary that has HTML tag value.

        Returns:
            List[OLX Element]: List of html/Video OLX element.
        """
        video_olx = []
        nodes = []
        child = self.doc.createElement("html")
        html = self._process_static_links(details["html"])
        if self.link_file:
            html, video_olx = self._process_html_for_iframe(html)
        txt = self.doc.createCDATASection(html)
        child.appendChild(txt)
        nodes.append(child)
        for olx in video_olx:
            nodes.append(olx)
        return nodes

    def _process_html_for_iframe(self, html_str):
        """
        This function helps to parse the iframe with
        embedded video, to be converted into video xblock.

        Args:
            html_str ([str]): Html file content.

        Returns:
            html_str [str]: The html content of the file, if iframe is present
                            and converted into xblock then iframe is removed
                            from the HTML.
            video_olx [List[xml]]: List of xml children, i.e video xblock.
        """
        video_olx = []
        parsed_html = html.fromstring(html_str)
        iframes = parsed_html.xpath("//iframe")
        if not iframes:
            return html_str, video_olx
        video_olx, converted_iframes = self.iframe_link_parser.get_video_olx(self.doc, iframes)
        if video_olx:
            # If video xblock is present then we modify the HTML to remove the iframe
            # hence we need to convert the modified HTML back to string.
            for iframe in converted_iframes:
                iframe.getparent().remove(iframe)
            return html.tostring(parsed_html).decode("utf-8"), video_olx
        return html_str, video_olx

    def _create_lti_node(self, details):
        node = self.doc.createElement("lti_consumer")
        custom_parameters = "[{params}]".format(
            params=", ".join(
                [
                    '"{key}={value}"'.format(
                        key=key,
                        value=value,
                    )
                    for key, value in details["custom_parameters"].items()
                ]
            ),
        )
        node.setAttribute("custom_parameters", custom_parameters)
        node.setAttribute("description", details["description"])
        node.setAttribute("display_name", details["title"])
        node.setAttribute("inline_height", details["height"])
        node.setAttribute("inline_width", details["width"])
        node.setAttribute("launch_url", details["launch_url"])
        node.setAttribute("modal_height", details["height"])
        node.setAttribute("modal_width", details["width"])
        node.setAttribute("xblock-family", "xblock.v1")
        return node

    def _create_discussion_node(self, details):
        node = self.doc.createElement("discussion")
        node.setAttribute("display_name", "")
        node.setAttribute("discussion_category", details["title"])
        node.setAttribute("discussion_target", details["title"])
        html_node = self.doc.createElement("html")
        txt = self.doc.createCDATASection(details["text"])
        html_node.appendChild(txt)
        return [html_node, node]


def process_link(details):
    """
    Possibly convert a link to a video.
    """

    # YouTube links can be like this: https://www.youtube.com/watch?v=gQ-cZRmHfs4&amp;amp;list=PL5B350D511278A56B
    ytmatch = re.search(r"youtube.com/watch\?v=([-\w]+)", details["href"])
    if ytmatch:
        return "video", {"youtube": ytmatch.group(1)}

    details = {
        "html": "<a href='{}'>{}</a>".format(details["href"], details.get("text", "")),
    }

    return "html", details<|MERGE_RESOLUTION|>--- conflicted
+++ resolved
@@ -202,16 +202,7 @@
         details = self._process_static_links_from_details(details)
 
         if content_type == self.HTML:
-<<<<<<< HEAD
-            child = self.doc.createElement("html")
-            html = details["html"]
-            txt = self.doc.createCDATASection(html)
-            child.appendChild(txt)
-
-            nodes.append(child)
-=======
             nodes += self._process_html(details)
->>>>>>> 430bf3d7
 
         elif content_type == self.VIDEO:
             nodes += self._create_video_node(details)
